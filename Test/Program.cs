--- conflicted
+++ resolved
@@ -1,211 +1,194 @@
-﻿using System;
-using System.Collections.Concurrent;
-using System.Collections.Generic;
-using System.Diagnostics;
-using System.IO;
-using System.IO.MemoryMappedFiles;
-using System.Linq;
-using System.Net;
-using System.Net.Sockets;
-using System.Runtime;
-using System.Text;
-using System.Threading;
-using System.Threading.Tasks;
-using System.Web;
-using NewLife;
-using NewLife.Agent;
-using NewLife.Caching;
-using NewLife.Collections;
-using NewLife.Common;
-using NewLife.Data;
-using NewLife.Http;
-using NewLife.Json;
-using NewLife.Log;
-using NewLife.Model;
-using NewLife.Net;
-using NewLife.Reflection;
-using NewLife.Remoting;
-using NewLife.Security;
-using NewLife.Serialization;
-using NewLife.Threading;
-using NewLife.Web;
-using NewLife.Yun;
-using XCode;
-using XCode.Code;
-using XCode.DataAccessLayer;
-using XCode.Membership;
-using XCode.Statistics;
-
-namespace Test
-{
-    public class Program
-    {
-        private static void Main(String[] args)
-        {
-            //Process.GetCurrentProcess().PriorityClass = ProcessPriorityClass.BelowNormal;
-
-            //XTrace.Log = new NetworkLog();
-            XTrace.UseConsole();
-#if DEBUG
-            XTrace.Debug = true;
-#endif
-            while (true)
-            {
-                var sw = Stopwatch.StartNew();
-#if !DEBUG
-                try
-                {
-#endif
-<<<<<<< HEAD
-                test6();
-=======
-                    Test5();
->>>>>>> b6535cb1
-#if !DEBUG
-                }
-                catch (Exception ex)
-                {
-                    XTrace.WriteException(ex?.GetTrue());
-                }
-#endif
-
-                sw.Stop();
-                Console.WriteLine("OK! 耗时 {0}", sw.Elapsed);
-                //Thread.Sleep(5000);
-                GC.Collect();
-                GC.WaitForPendingFinalizers();
-                var key = Console.ReadKey(true);
-                if (key.Key != ConsoleKey.C) break;
-            }
-        }
-
-        private static Int32 ths = 0;
-        static void Test1()
-        {
-            //var orc = ObjectContainer.Current.ResolveInstance<IDatabase>(DatabaseType.Oracle);
-            var db = DbFactory.Create(DatabaseType.Oracle);
-            var sql = "select * from table where date>1234 ";
-            var sb = new SelectBuilder();
-            sb.Parse(sql);
-
-            Console.WriteLine(db.PageSplit(sb, 0, 20));
-            Console.WriteLine(db.PageSplit(sb, 20, 0));
-            Console.WriteLine(db.PageSplit(sb, 20, 30));
-
-            sql = "select * from table where date>1234 order by cc";
-            sb = new SelectBuilder();
-            sb.Parse(sql);
-
-            Console.WriteLine(db.PageSplit(sb, 0, 20));
-            Console.WriteLine(db.PageSplit(sb, 20, 0));
-            Console.WriteLine(db.PageSplit(sb, 20, 30));
-
-            //EntityBuilder.Build("DataCockpit.xml");
-
-            //Role.Meta.Session.Dal.Db.Readonly = true;
-            //Role.GetOrAdd("sss");
-
-            var ip = NetHelper.MyIP();
-            Console.WriteLine(ip);
-        }
-
-        static void Test2()
-        {
-            using (var mmf = MemoryMappedFile.CreateFromFile("mmf.db", FileMode.OpenOrCreate, "mmf", 1 << 10))
-            {
-                var ms = mmf.CreateViewStream(8, 64);
-                var str = ms.ReadArray().ToStr();
-                XTrace.WriteLine(str);
-
-                str = "学无先后达者为师 " + DateTime.Now;
-                ms.Position = 0;
-                ms.WriteArray(str.GetBytes());
-                //ms.Flush();
-
-                //ms.Position = 0;
-                //str = ms.ReadArray().ToStr();
-                //Console.WriteLine(str);
-            }
-        }
-
-        //private static TimerX _timer;
-        static void Test3()
-        {
-            var rds = Redis.Create(null, 0);
-            rds.Log = XTrace.Log;
-            //rds.Set("123", 456);
-            //rds.Set("abc", "def");
-            //var rs = rds.Remove("123", "abc");
-            //Console.WriteLine(rs);
-
-            var queue = rds.GetQueue<String>("q");
-            //var queue = Cache.Default.GetQueue<String>("q");
-
-            Console.WriteLine("入队：");
-            var ps = new List<String>();
-            for (var i = 0; i < 5; i++)
-            {
-                var str = Rand.NextString(6);
-                ps.Add(str);
-                Console.WriteLine(str);
-            }
-            queue.Add(ps);
-
-            Console.WriteLine();
-            Console.WriteLine("出队：");
-            var bs = queue.Take(5);
-            foreach (var item in bs)
-            {
-                Console.WriteLine(item);
-            }
-        }
-
-        static void Test4()
-        {
-            var str = "~/Sso/Login";
-            var uri2 = new Uri("Sso/Login", UriKind.Absolute);
-            //var uri = str.AsUri("http://xxx.yyy.zzz/ss/dd/ff".AsUri());
-            var uri = str.AsUri();
-            //var cfg = CacheConfig.Current;
-            //Console.WriteLine(cfg.GetOrAdd("Bill01"));
-
-            //var set = cfg.GetOrAdd("aa_test", "redis");
-            //Console.WriteLine(set);
-
-            WebClientX.SetAllowUnsafeHeaderParsing(true);
-
-            var url = "https://api.github.com/user?access_token=ccb5c1363318ee2fa1d9374e87961bdf01a4c682";
-
-            var client = new WebClientX(true, true);
-            //var buf = client.DownloadDataAsync(url).Result;
-            //var ms = new MemoryStream(buf);
-            //var ms2 = ms.DecompressGZip();
-            //buf = ms2.ReadBytes();
-            var html = client.GetHtml(url);
-            Console.WriteLine(html);
-
-            var ip = "223.5.5.5";
-            ip = ip.IPToAddress();
-            Console.WriteLine(ip);
-        }
-<<<<<<< HEAD
-        static void test6()
-        {
-            var ser = new ApiServer(3344);
-            ser.Log = XTrace.Log;
-            ser.Start();
-
-            while (true)
-            {
-
-            }
-=======
-
-        static void Test5()
-        {
-            JsonConfigTest.Start();
->>>>>>> b6535cb1
-        }
-    }
-
+﻿using System;
+using System.Collections.Concurrent;
+using System.Collections.Generic;
+using System.Diagnostics;
+using System.IO;
+using System.IO.MemoryMappedFiles;
+using System.Linq;
+using System.Net;
+using System.Net.Sockets;
+using System.Runtime;
+using System.Text;
+using System.Threading;
+using System.Threading.Tasks;
+using System.Web;
+using NewLife;
+using NewLife.Agent;
+using NewLife.Caching;
+using NewLife.Collections;
+using NewLife.Common;
+using NewLife.Data;
+using NewLife.Http;
+using NewLife.Json;
+using NewLife.Log;
+using NewLife.Model;
+using NewLife.Net;
+using NewLife.Reflection;
+using NewLife.Remoting;
+using NewLife.Security;
+using NewLife.Serialization;
+using NewLife.Threading;
+using NewLife.Web;
+using NewLife.Yun;
+using XCode;
+using XCode.Code;
+using XCode.DataAccessLayer;
+using XCode.Membership;
+using XCode.Statistics;
+
+namespace Test
+{
+    public class Program
+    {
+        private static void Main(String[] args)
+        {
+            //Process.GetCurrentProcess().PriorityClass = ProcessPriorityClass.BelowNormal;
+
+            //XTrace.Log = new NetworkLog();
+            XTrace.UseConsole();
+#if DEBUG
+            XTrace.Debug = true;
+#endif
+            while (true)
+            {
+                var sw = Stopwatch.StartNew();
+#if !DEBUG
+                try
+                {
+#endif
+                    Test5();
+#if !DEBUG
+                }
+                catch (Exception ex)
+                {
+                    XTrace.WriteException(ex?.GetTrue());
+                }
+#endif
+
+                sw.Stop();
+                Console.WriteLine("OK! 耗时 {0}", sw.Elapsed);
+                //Thread.Sleep(5000);
+                GC.Collect();
+                GC.WaitForPendingFinalizers();
+                var key = Console.ReadKey(true);
+                if (key.Key != ConsoleKey.C) break;
+            }
+        }
+
+        private static Int32 ths = 0;
+        static void Test1()
+        {
+            //var orc = ObjectContainer.Current.ResolveInstance<IDatabase>(DatabaseType.Oracle);
+            var db = DbFactory.Create(DatabaseType.Oracle);
+            var sql = "select * from table where date>1234 ";
+            var sb = new SelectBuilder();
+            sb.Parse(sql);
+
+            Console.WriteLine(db.PageSplit(sb, 0, 20));
+            Console.WriteLine(db.PageSplit(sb, 20, 0));
+            Console.WriteLine(db.PageSplit(sb, 20, 30));
+
+            sql = "select * from table where date>1234 order by cc";
+            sb = new SelectBuilder();
+            sb.Parse(sql);
+
+            Console.WriteLine(db.PageSplit(sb, 0, 20));
+            Console.WriteLine(db.PageSplit(sb, 20, 0));
+            Console.WriteLine(db.PageSplit(sb, 20, 30));
+
+            //EntityBuilder.Build("DataCockpit.xml");
+
+            //Role.Meta.Session.Dal.Db.Readonly = true;
+            //Role.GetOrAdd("sss");
+
+            var ip = NetHelper.MyIP();
+            Console.WriteLine(ip);
+        }
+
+        static void Test2()
+        {
+            using (var mmf = MemoryMappedFile.CreateFromFile("mmf.db", FileMode.OpenOrCreate, "mmf", 1 << 10))
+            {
+                var ms = mmf.CreateViewStream(8, 64);
+                var str = ms.ReadArray().ToStr();
+                XTrace.WriteLine(str);
+
+                str = "学无先后达者为师 " + DateTime.Now;
+                ms.Position = 0;
+                ms.WriteArray(str.GetBytes());
+                //ms.Flush();
+
+                //ms.Position = 0;
+                //str = ms.ReadArray().ToStr();
+                //Console.WriteLine(str);
+            }
+        }
+
+        //private static TimerX _timer;
+        static void Test3()
+        {
+            var rds = Redis.Create(null, 0);
+            rds.Log = XTrace.Log;
+            //rds.Set("123", 456);
+            //rds.Set("abc", "def");
+            //var rs = rds.Remove("123", "abc");
+            //Console.WriteLine(rs);
+
+            var queue = rds.GetQueue<String>("q");
+            //var queue = Cache.Default.GetQueue<String>("q");
+
+            Console.WriteLine("入队：");
+            var ps = new List<String>();
+            for (var i = 0; i < 5; i++)
+            {
+                var str = Rand.NextString(6);
+                ps.Add(str);
+                Console.WriteLine(str);
+            }
+            queue.Add(ps);
+
+            Console.WriteLine();
+            Console.WriteLine("出队：");
+            var bs = queue.Take(5);
+            foreach (var item in bs)
+            {
+                Console.WriteLine(item);
+            }
+        }
+
+        static void Test4()
+        {
+            var str = "~/Sso/Login";
+            var uri2 = new Uri("Sso/Login", UriKind.Absolute);
+            //var uri = str.AsUri("http://xxx.yyy.zzz/ss/dd/ff".AsUri());
+            var uri = str.AsUri();
+            //var cfg = CacheConfig.Current;
+            //Console.WriteLine(cfg.GetOrAdd("Bill01"));
+
+            //var set = cfg.GetOrAdd("aa_test", "redis");
+            //Console.WriteLine(set);
+
+            WebClientX.SetAllowUnsafeHeaderParsing(true);
+
+            var url = "https://api.github.com/user?access_token=ccb5c1363318ee2fa1d9374e87961bdf01a4c682";
+
+            var client = new WebClientX(true, true);
+            //var buf = client.DownloadDataAsync(url).Result;
+            //var ms = new MemoryStream(buf);
+            //var ms2 = ms.DecompressGZip();
+            //buf = ms2.ReadBytes();
+            var html = client.GetHtml(url);
+            Console.WriteLine(html);
+
+            var ip = "223.5.5.5";
+            ip = ip.IPToAddress();
+            Console.WriteLine(ip);
+        }
+
+        static void Test5()
+        {
+            JsonConfigTest.Start();
+        }
+    }
+
 }