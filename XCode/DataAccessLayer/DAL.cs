--- conflicted
+++ resolved
@@ -1,656 +1,563 @@
-﻿using System;
-using System.Collections.Concurrent;
-using System.Collections.Generic;
-using System.Diagnostics;
-using System.IO;
-using System.Text;
-using System.Threading.Tasks;
-using System.Xml;
-using NewLife;
-using NewLife.Log;
-using NewLife.Reflection;
-using NewLife.Serialization;
-<<<<<<< HEAD
-using NewLife.Threading;
-=======
-using XCode.Code;
->>>>>>> b6ab0c0c
-
-namespace XCode.DataAccessLayer
-{
-    /// <summary>数据访问层</summary>
-    /// <remarks>
-    /// 主要用于选择不同的数据库，不同的数据库的操作有所差别。
-    /// 每一个数据库链接字符串，对应唯一的一个DAL实例。
-    /// 数据库链接字符串可以写在配置文件中，然后在Create时指定名字；
-    /// 也可以直接把链接字符串作为AddConnStr的参数传入。
-    /// </remarks>
-    public partial class DAL
-    {
-        #region 属性
-        /// <summary>连接名</summary>
-        public String ConnName { get; }
-
-        /// <summary>实现了IDatabase接口的数据库类型</summary>
-        public Type ProviderType { get; private set; }
-
-        /// <summary>数据库类型</summary>
-        public DatabaseType DbType { get; private set; }
-
-        /// <summary>连接字符串</summary>
-        /// <remarks>
-        /// 修改连接字符串将会清空<see cref="Db"/>
-        /// </remarks>
-        public String ConnStr { get; private set; }
-
-        private IDatabase _Db;
-        /// <summary>数据库。所有数据库操作在此统一管理，强烈建议不要直接使用该属性，在不同版本中IDatabase可能有较大改变</summary>
-        public IDatabase Db
-        {
-            get
-            {
-                if (_Db != null) return _Db;
-                lock (this)
-                {
-                    if (_Db != null) return _Db;
-
-                    var type = ProviderType;
-                    if (type == null) throw new XCodeException("无法识别{0}的数据提供者！", ConnName);
-
-                    //!!! 重量级更新：经常出现链接字符串为127/master的连接错误，非常有可能是因为这里线程冲突，A线程创建了实例但未来得及赋值连接字符串，就被B线程使用了
-                    var db = type.CreateInstance() as IDatabase;
-                    if (!ConnName.IsNullOrEmpty()) db.ConnName = ConnName;
-                    if (!ConnStr.IsNullOrEmpty()) db.ConnectionString = DecodeConnStr(ConnStr);
-
-                    _Db = db;
-
-                    return _Db;
-                }
-            }
-        }
-
-        /// <summary>数据库会话</summary>
-        public IDbSession Session => Db.CreateSession();
-        #endregion
-
-        #region 创建函数
-        /// <summary>构造函数</summary>
-        /// <param name="connName">配置名</param>
-        private DAL(String connName) => ConnName = connName;
-
-        private Boolean _inited;
-        private void Init()
-        {
-            if (_inited) return;
-            lock (this)
-            {
-                if (_inited) return;
-
-                var connName = ConnName;
-                var css = ConnStrs;
-                //if (!css.ContainsKey(connName)) throw new XCodeException("请在使用数据库前设置[" + connName + "]连接字符串");
-                if (!css.ContainsKey(connName)) OnResolve?.Invoke(this, new ResolveEventArgs(connName));
-                if (!css.ContainsKey(connName) && _defs.TryGetValue(connName, out var kv))
-                {
-                    AddConnStr(connName, kv.Item1, null, kv.Item2);
-                }
-                if (!css.ContainsKey(connName))
-                {
-                    var cfg = NewLife.Setting.Current;
-                    var set = Setting.Current;
-                    var connstr = "Data Source=" + cfg.DataPath.CombinePath(connName + ".db");
-                    if (set.Migration <= Migration.On) connstr += ";Migration=On";
-                    WriteLog("自动为[{0}]设置SQLite连接字符串：{1}", connName, connstr);
-                    AddConnStr(connName, connstr, null, "SQLite");
-                }
-
-                ConnStr = css[connName];
-                if (ConnStr.IsNullOrEmpty()) throw new XCodeException("请在使用数据库前设置[" + connName + "]连接字符串");
-
-                ProviderType = _connTypes[connName];
-                DbType = DbFactory.GetDefault(ProviderType)?.Type ?? DatabaseType.None;
-
-                // 读写分离
-                if (!connName.EndsWithIgnoreCase(".readonly"))
-                {
-                    var connName2 = connName + ".readonly";
-                    if (ConnStrs.ContainsKey(connName2)) ReadOnly = Create(connName2);
-                }
-
-                _inited = true;
-            }
-        }
-        #endregion
-
-        #region 静态管理
-        private static readonly ConcurrentDictionary<String, DAL> _dals = new ConcurrentDictionary<String, DAL>(StringComparer.OrdinalIgnoreCase);
-        /// <summary>创建一个数据访问层对象。</summary>
-        /// <param name="connName">配置名</param>
-        /// <returns>对应于指定链接的全局唯一的数据访问层对象</returns>
-        public static DAL Create(String connName)
-        {
-            if (String.IsNullOrEmpty(connName)) throw new ArgumentNullException(nameof(connName));
-
-            // 如果需要修改一个DAL的连接字符串，不应该修改这里，而是修改DAL实例的ConnStr属性
-            //if (!_dals.TryGetValue(connName, out var dal))
-            //{
-            //    lock (_dals)
-            //    {
-            //        if (!_dals.TryGetValue(connName, out dal))
-            //        {
-            //            dal = new DAL(connName);
-            //            // 不用connName，因为可能在创建过程中自动识别了ConnName
-            //            _dals.Add(dal.ConnName, dal);
-            //        }
-            //    }
-            //}
-
-            // Dictionary.TryGetValue 在多线程高并发下有可能抛出空异常
-            var dal = _dals.GetOrAdd(connName, k => new DAL(k));
-
-            // 创建完成对象后，初始化时单独锁这个对象，避免整体加锁
-            dal.Init();
-
-            return dal;
-        }
-
-        private void Reset()
-        {
-            _Db.TryDispose();
-
-            _Db = null;
-            _Tables = null;
-            _hasCheck = false;
-            HasCheckTables.Clear();
-
-            GC.Collect(2);
-
-            _inited = false;
-            Init();
-        }
-
-        private static Dictionary<String, Type> _connTypes;
-        private static void InitConnections()
-        {
-            var cs = new Dictionary<String, String>(StringComparer.OrdinalIgnoreCase);
-            var ts = new Dictionary<String, Type>(StringComparer.OrdinalIgnoreCase);
-
-            LoadConfig(cs, ts);
-            LoadAppSettings(cs, ts);
-
-            ConnStrs = cs;
-            _connTypes = ts;
-        }
-
-        /// <summary>链接字符串集合</summary>
-        /// <remarks>
-        /// 如果需要修改一个DAL的连接字符串，不应该修改这里，而是修改DAL实例的<see cref="ConnStr"/>属性
-        /// </remarks>
-        public static Dictionary<String, String> ConnStrs { get; private set; }
-
-        private static void LoadConfig(IDictionary<String, String> cs, IDictionary<String, Type> ts)
-        {
-            var file = "web.config".GetFullPath();
-            var fname = AppDomain.CurrentDomain.FriendlyName;
-            if (!File.Exists(file)) file = "app.config".GetFullPath();
-            if (!File.Exists(file)) file = $"{fname}.config".GetFullPath();
-            if (!File.Exists(file)) file = $"{fname}.exe.config".GetFullPath();
-            if (!File.Exists(file)) file = $"{fname}.dll.config".GetFullPath();
-
-            if (File.Exists(file))
-            {
-                // 读取配置文件
-                var doc = new XmlDocument();
-                doc.Load(file);
-
-                var nodes = doc.SelectNodes("/configuration/connectionStrings/add");
-                if (nodes != null)
-                {
-                    foreach (XmlNode item in nodes)
-                    {
-                        var name = item.Attributes["name"]?.Value;
-                        var connstr = item.Attributes["connectionString"]?.Value;
-                        var provider = item.Attributes["providerName"]?.Value;
-                        if (name.IsNullOrEmpty() || connstr.IsNullOrWhiteSpace()) continue;
-
-<<<<<<< HEAD
-                        var type = DbFactory.GetProviderType(connstr, provider);
-                        if (type == null) XTrace.WriteLine("无法识别{0}的提供者{1}！", name, provider);
-=======
-                    var file = "web.config".GetFullPath();
-                    if (!File.Exists(file)) file = "app.config".GetFullPath();
-
-                    var fname = AppDomain.CurrentDomain.FriendlyName;
-
-                    // 2020-10-22 阴 fname可能是特殊情况，要特殊处理 "TestSourceHost: Enumerating source (E:\projects\bin\Debug\DiYi.LogisticsTaskTests1.dll)"
-                    if (!File.Exists(fname))
-                    {
-                        XTrace.WriteLine($"AppDomain.CurrentDomain.FriendlyName不太友好，处理一下：{fname}");
-                        fname = fname.Substring(fname.IndexOf(AppDomain.CurrentDomain.BaseDirectory, StringComparison.Ordinal)).TrimEnd(')');
-                    }
-
-                    if (!File.Exists(file)) file = $"{fname}.config".GetFullPath();
-                    if (!File.Exists(file)) file = $"{fname}.exe.config".GetFullPath();
-                    if (!File.Exists(file)) file = $"{fname}.dll.config".GetFullPath();
->>>>>>> b6ab0c0c
-
-                        cs[name] = connstr;
-                        ts[name] = type;
-                    }
-                }
-            }
-        }
-
-        private static void LoadAppSettings(IDictionary<String, String> cs, IDictionary<String, Type> ts)
-        {
-            // 联合使用 appsettings.json
-            var file = "appsettings.json".GetFullPath();
-            if (!File.Exists(file)) file = Directory.GetCurrentDirectory() + "/appsettings.json";//Asp.Net Core的Debug模式下配置文件位于项目目录而不是输出目录
-            if (File.Exists(file))
-            {
-                var dic = JsonParser.Decode(File.ReadAllText(file));
-                dic = dic?["ConnectionStrings"] as IDictionary<String, Object>;
-                if (dic != null && dic.Count > 0)
-                {
-                    foreach (var item in dic)
-                    {
-                        var name = item.Key;
-                        var ds = item.Value as IDictionary<String, Object>;
-                        if (name.IsNullOrEmpty() || ds == null) continue;
-
-                        var connstr = ds["connectionString"] + "";
-                        var provider = ds["providerName"] + "";
-                        if (connstr.IsNullOrWhiteSpace()) continue;
-
-                        var type = DbFactory.GetProviderType(connstr, provider);
-                        if (type == null) XTrace.WriteLine("无法识别{0}的提供者{1}！", name, provider);
-
-                        cs[name] = connstr;
-                        ts[name] = type;
-                    }
-                }
-            }
-        }
-
-        /// <summary>添加连接字符串</summary>
-        /// <param name="connName">连接名</param>
-        /// <param name="connStr">连接字符串</param>
-        /// <param name="type">实现了IDatabase接口的数据库类型</param>
-        /// <param name="provider">数据库提供者，如果没有指定数据库类型，则有提供者判断使用哪一种内置类型</param>
-        public static void AddConnStr(String connName, String connStr, Type type, String provider)
-        {
-            if (connName.IsNullOrEmpty()) throw new ArgumentNullException(nameof(connName));
-            if (connStr.IsNullOrEmpty()) return;
-
-            //2016.01.04 @宁波-小董，加锁解决大量分表分库多线程带来的提供者无法识别错误
-            lock (_connTypes)
-            {
-                if (!ConnStrs.TryGetValue(connName, out var oldConnStr)) oldConnStr = null;
-
-                if (type == null) type = DbFactory.GetProviderType(connStr, provider);
-
-                // 允许后来者覆盖前面设置过了的
-                //var set = new ConnectionStringSettings(connName, connStr, provider);
-                ConnStrs[connName] = connStr;
-                _connTypes[connName] = type ?? throw new XCodeException("无法识别{0}的提供者{1}！", connName, provider);
-
-                // 如果连接字符串改变，则重置所有
-                if (!oldConnStr.IsNullOrEmpty() && !oldConnStr.EqualIgnoreCase(connStr))
-                {
-                    WriteLog("[{0}]的连接字符串改变，准备重置！", connName);
-
-                    var dal = Create(connName);
-                    dal.ConnStr = connStr;
-                    dal.Reset();
-                }
-            }
-        }
-
-        /// <summary>找不到连接名时调用。支持用户自定义默认连接</summary>
-        public static event EventHandler<ResolveEventArgs> OnResolve;
-
-<<<<<<< HEAD
-        /// <summary>获取连接字符串的委托。可以二次包装在连接名前后加上标识，存放在配置中心</summary>
-        public static GetConfigCallback GetConfig;
-
-        private static ConcurrentBag<String> _conns = new ConcurrentBag<String>();
-        private static TimerX _timerGetConfig;
-        /// <summary>从配置中心加载连接字符串，并支持定时刷新</summary>
-        /// <param name="connName"></param>
-        /// <returns></returns>
-        private static Boolean GetFromConfigCenter(String connName)
-        {
-            {
-                var str = GetConfig?.Invoke(connName);
-                if (str.IsNullOrEmpty()) return false;
-
-                AddConnStr(connName, str, null, null);
-
-                // 加入集合，定时更新
-                if (!_conns.Contains(connName)) _conns.Add(connName);
-            }
-
-            // 读写分离
-            if (!connName.EndsWithIgnoreCase(".readonly"))
-            {
-                var connName2 = connName + ".readonly";
-                var str = GetConfig?.Invoke(connName2);
-                if (!str.IsNullOrEmpty()) AddConnStr(connName2, str, null, null);
-
-                // 加入集合，定时更新
-                if (!_conns.Contains(connName2)) _conns.Add(connName2);
-            }
-
-            if (_timerGetConfig == null) _timerGetConfig = new TimerX(DoGetConfig, null, 5_000, 60_000) { Async = true };
-
-            return true;
-        }
-
-        private static void DoGetConfig(Object state)
-        {
-            foreach (var item in _conns)
-            {
-                var str = GetConfig?.Invoke(item);
-                if (!str.IsNullOrEmpty()) AddConnStr(item, str, null, null);
-            }
-        }
-=======
-        private static readonly ConcurrentDictionary<String, Tuple<String, String>> _defs = new ConcurrentDictionary<String, Tuple<String, String>>(StringComparer.OrdinalIgnoreCase);
-        /// <summary>注册默认连接字符串。无法从配置文件获取时使用</summary>
-        /// <param name="connName">连接名</param>
-        /// <param name="connStr">连接字符串</param>
-        /// <param name="provider">数据库提供者</param>
-        public static void RegisterDefault(String connName, String connStr, String provider) => _defs[connName] = new Tuple<String, String>(connStr, provider);
-
-        /// <summary>连接名</summary>
-        public String ConnName { get; }
-
-        private Type _ProviderType;
-        /// <summary>实现了IDatabase接口的数据库类型</summary>
-        private Type ProviderType
-        {
-            get
-            {
-                if (_ProviderType == null && _connTypes.ContainsKey(ConnName)) _ProviderType = _connTypes[ConnName];
-                return _ProviderType;
-            }
-        }
-
-        /// <summary>数据库类型</summary>
-        public DatabaseType DbType
-        {
-            get
-            {
-                if (_Db != null) return _Db.Type;
-
-                var db = DbFactory.GetDefault(ProviderType);
-                if (db == null) return DatabaseType.None;
-                return db.Type;
-            }
-        }
-
-        /// <summary>连接字符串</summary>
-        /// <remarks>
-        /// 修改连接字符串将会清空<see cref="Db"/>
-        /// </remarks>
-        public String ConnStr { get; private set; }
-
-        private IDatabase _Db;
-        /// <summary>数据库。所有数据库操作在此统一管理，强烈建议不要直接使用该属性，在不同版本中IDatabase可能有较大改变</summary>
-        public IDatabase Db
-        {
-            get
-            {
-                if (_Db != null) return _Db;
-                lock (this)
-                {
-                    if (_Db != null) return _Db;
-
-                    var type = ProviderType;
-                    if (type == null) throw new XCodeException("无法识别{0}的数据提供者！", ConnName);
-
-                    //!!! 重量级更新：经常出现链接字符串为127/master的连接错误，非常有可能是因为这里线程冲突，A线程创建了实例但未来得及赋值连接字符串，就被B线程使用了
-                    var db = type.CreateInstance() as IDatabase;
-                    if (!ConnName.IsNullOrEmpty()) db.ConnName = ConnName;
-                    if (!ConnStr.IsNullOrEmpty()) db.ConnectionString = DecodeConnStr(ConnStr);
-
-                    _Db = db;
-
-                    return _Db;
-                }
-            }
-        }
-
-        /// <summary>数据库会话</summary>
-        public IDbSession Session => Db.CreateSession();
->>>>>>> b6ab0c0c
-        #endregion
-
-        #region 连接字符串编码解码
-        /// <summary>连接字符串编码</summary>
-        /// <remarks>明文=>UTF8字节=>Base64</remarks>
-        /// <param name="connstr"></param>
-        /// <returns></returns>
-        public static String EncodeConnStr(String connstr)
-        {
-            if (String.IsNullOrEmpty(connstr)) return connstr;
-
-            return Convert.ToBase64String(Encoding.UTF8.GetBytes(connstr));
-        }
-
-        /// <summary>连接字符串解码</summary>
-        /// <remarks>Base64=>UTF8字节=>明文</remarks>
-        /// <param name="connstr"></param>
-        /// <returns></returns>
-        static String DecodeConnStr(String connstr)
-        {
-            if (String.IsNullOrEmpty(connstr)) return connstr;
-
-            // 如果包含任何非Base64编码字符，直接返回
-            foreach (var c in connstr)
-            {
-                if (!(c >= 'a' && c <= 'z' ||
-                    c >= 'A' && c <= 'Z' ||
-                    c >= '0' && c <= '9' ||
-                    c == '+' || c == '/' || c == '=')) return connstr;
-            }
-
-            Byte[] bts = null;
-            try
-            {
-                // 尝试Base64解码，如果解码失败，估计就是连接字符串，直接返回
-                bts = Convert.FromBase64String(connstr);
-            }
-            catch { return connstr; }
-
-            return Encoding.UTF8.GetString(bts);
-        }
-        #endregion
-
-        #region 正向工程
-        private List<IDataTable> _Tables;
-        /// <summary>取得所有表和视图的构架信息（异步缓存延迟1秒）。设为null可清除缓存</summary>
-        /// <remarks>
-        /// 如果不存在缓存，则获取后返回；否则使用线程池线程获取，而主线程返回缓存。
-        /// </remarks>
-        /// <returns></returns>
-        public List<IDataTable> Tables
-        {
-            get
-            {
-                // 如果不存在缓存，则获取后返回；否则使用线程池线程获取，而主线程返回缓存
-                if (_Tables == null)
-                    _Tables = GetTables();
-                else
-                    Task.Factory.StartNew(() => { _Tables = GetTables(); });
-
-                return _Tables;
-            }
-            set
-            {
-                //设为null可清除缓存
-                _Tables = null;
-            }
-        }
-
-        private List<IDataTable> GetTables()
-        {
-            if (Db is DbBase db2 && !db2.SupportSchema) return new List<IDataTable>();
-
-            CheckDatabase();
-            return Db.CreateMetaData().GetTables();
-        }
-
-        /// <summary>导出模型</summary>
-        /// <returns></returns>
-        public String Export()
-        {
-            var list = Tables;
-
-            if (list == null || list.Count < 1) return null;
-
-            return Export(list);
-        }
-
-        /// <summary>导出模型</summary>
-        /// <param name="tables"></param>
-        /// <returns></returns>
-        public static String Export(IEnumerable<IDataTable> tables) => ModelHelper.ToXml(tables);
-
-        /// <summary>导入模型</summary>
-        /// <param name="xml"></param>
-        /// <returns></returns>
-        public static List<IDataTable> Import(String xml)
-        {
-            if (String.IsNullOrEmpty(xml)) return null;
-
-            return ModelHelper.FromXml(xml, CreateTable);
-        }
-
-        /// <summary>导入模型文件</summary>
-        /// <param name="xmlFile"></param>
-        /// <returns></returns>
-        public static List<IDataTable> ImportFrom(String xmlFile)
-        {
-            if (xmlFile.IsNullOrEmpty()) return null;
-
-            xmlFile = xmlFile.GetFullPath();
-            if (!File.Exists(xmlFile)) return null;
-
-            return ModelHelper.FromXml(File.ReadAllText(xmlFile), CreateTable);
-        }
-        #endregion
-
-        #region 反向工程
-        private Boolean _hasCheck;
-        /// <summary>使用数据库之前检查表架构</summary>
-        /// <remarks>不阻塞，可能第一个线程正在检查表架构，别的线程已经开始使用数据库了</remarks>
-        public void CheckDatabase()
-        {
-            if (_hasCheck) return;
-            lock (this)
-            {
-                if (_hasCheck) return;
-
-                try
-                {
-                    switch (Db.Migration)
-                    {
-                        case Migration.Off:
-                            break;
-                        case Migration.ReadOnly:
-                            Task.Factory.StartNew(CheckTables);
-                            break;
-                        case Migration.On:
-                        case Migration.Full:
-                            CheckTables();
-                            break;
-                        default:
-                            break;
-                    }
-                }
-                catch (Exception ex)
-                {
-                    if (Debug) WriteLog(ex.GetMessage());
-                }
-                _hasCheck = true;
-            }
-        }
-
-        internal List<String> HasCheckTables = new List<String>();
-        /// <summary>检查是否已存在，如果不存在则添加</summary>
-        /// <param name="tableName"></param>
-        /// <returns></returns>
-        internal Boolean CheckAndAdd(String tableName)
-        {
-            var tbs = HasCheckTables;
-            if (tbs.Contains(tableName)) return true;
-            lock (tbs)
-            {
-                if (tbs.Contains(tableName)) return true;
-
-                tbs.Add(tableName);
-            }
-
-            return false;
-        }
-
-        /// <summary>检查数据表架构，不受反向工程启用开关限制，仅检查未经过常规检查的表</summary>
-        public void CheckTables()
-        {
-            var name = ConnName;
-            WriteLog("开始检查连接[{0}/{1}]的数据库架构……", name, DbType);
-
-            var sw = Stopwatch.StartNew();
-
-            try
-            {
-                var list = EntityFactory.GetTables(name, true);
-                if (list != null && list.Count > 0)
-                {
-                    // 移除所有已初始化的
-                    list.RemoveAll(dt => CheckAndAdd(dt.TableName));
-
-                    //// 过滤掉被排除的表名
-                    //list.RemoveAll(dt => NegativeExclude.Contains(dt.TableName));
-
-                    // 过滤掉视图
-                    list.RemoveAll(dt => dt.IsView);
-
-                    if (list != null && list.Count > 0)
-                    {
-                        WriteLog(name + "待检查表架构的实体个数：" + list.Count);
-
-                        SetTables(list.ToArray());
-                    }
-                }
-            }
-            finally
-            {
-                sw.Stop();
-
-                WriteLog("检查连接[{0}/{1}]的数据库架构耗时{2:n0}ms", name, DbType, sw.Elapsed.TotalMilliseconds);
-            }
-        }
-
-        /// <summary>在当前连接上检查指定数据表的架构</summary>
-        /// <param name="tables"></param>
-        public void SetTables(params IDataTable[] tables)
-        {
-            if (Db is DbBase db2 && !db2.SupportSchema) return;
-
-            //// 构建DataTable时也要注意表前缀，避免反向工程用错
-            //var pf = Db.TablePrefix;
-            //if (!pf.IsNullOrEmpty())
-            //{
-            //    foreach (var tbl in tables)
-            //    {
-            //        if (!tbl.TableName.StartsWithIgnoreCase(pf)) tbl.TableName = pf + tbl.TableName;
-            //    }
-            //}
-
-            Db.CreateMetaData().SetTables(Db.Migration, tables);
-        }
-        #endregion
-    }
+﻿using System;
+using System.Collections.Concurrent;
+using System.Collections.Generic;
+using System.Diagnostics;
+using System.IO;
+using System.Text;
+using System.Threading.Tasks;
+using System.Xml;
+using NewLife;
+using NewLife.Log;
+using NewLife.Reflection;
+using NewLife.Serialization;
+using NewLife.Threading;
+
+namespace XCode.DataAccessLayer
+{
+    /// <summary>数据访问层</summary>
+    /// <remarks>
+    /// 主要用于选择不同的数据库，不同的数据库的操作有所差别。
+    /// 每一个数据库链接字符串，对应唯一的一个DAL实例。
+    /// 数据库链接字符串可以写在配置文件中，然后在Create时指定名字；
+    /// 也可以直接把链接字符串作为AddConnStr的参数传入。
+    /// </remarks>
+    public partial class DAL
+    {
+        #region 属性
+        /// <summary>连接名</summary>
+        public String ConnName { get; }
+
+        /// <summary>实现了IDatabase接口的数据库类型</summary>
+        public Type ProviderType { get; private set; }
+
+        /// <summary>数据库类型</summary>
+        public DatabaseType DbType { get; private set; }
+
+        /// <summary>连接字符串</summary>
+        /// <remarks>
+        /// 修改连接字符串将会清空<see cref="Db"/>
+        /// </remarks>
+        public String ConnStr { get; private set; }
+
+        private IDatabase _Db;
+        /// <summary>数据库。所有数据库操作在此统一管理，强烈建议不要直接使用该属性，在不同版本中IDatabase可能有较大改变</summary>
+        public IDatabase Db
+        {
+            get
+            {
+                if (_Db != null) return _Db;
+                lock (this)
+                {
+                    if (_Db != null) return _Db;
+
+                    var type = ProviderType;
+                    if (type == null) throw new XCodeException("无法识别{0}的数据提供者！", ConnName);
+
+                    //!!! 重量级更新：经常出现链接字符串为127/master的连接错误，非常有可能是因为这里线程冲突，A线程创建了实例但未来得及赋值连接字符串，就被B线程使用了
+                    var db = type.CreateInstance() as IDatabase;
+                    if (!ConnName.IsNullOrEmpty()) db.ConnName = ConnName;
+                    if (!ConnStr.IsNullOrEmpty()) db.ConnectionString = DecodeConnStr(ConnStr);
+
+                    _Db = db;
+
+                    return _Db;
+                }
+            }
+        }
+
+        /// <summary>数据库会话</summary>
+        public IDbSession Session => Db.CreateSession();
+        #endregion
+
+        #region 创建函数
+        /// <summary>构造函数</summary>
+        /// <param name="connName">配置名</param>
+        private DAL(String connName) => ConnName = connName;
+
+        private Boolean _inited;
+        private void Init()
+        {
+            if (_inited) return;
+            lock (this)
+            {
+                if (_inited) return;
+
+                var connName = ConnName;
+                var css = ConnStrs;
+                //if (!css.ContainsKey(connName)) throw new XCodeException("请在使用数据库前设置[" + connName + "]连接字符串");
+                if (!css.ContainsKey(connName)) OnResolve?.Invoke(this, new ResolveEventArgs(connName));
+                if (!css.ContainsKey(connName) && _defs.TryGetValue(connName, out var kv))
+                {
+                    AddConnStr(connName, kv.Item1, null, kv.Item2);
+                }
+                if (!css.ContainsKey(connName))
+                {
+                    var cfg = NewLife.Setting.Current;
+                    var set = Setting.Current;
+                    var connstr = "Data Source=" + cfg.DataPath.CombinePath(connName + ".db");
+                    if (set.Migration <= Migration.On) connstr += ";Migration=On";
+                    WriteLog("自动为[{0}]设置SQLite连接字符串：{1}", connName, connstr);
+                    AddConnStr(connName, connstr, null, "SQLite");
+                }
+
+                ConnStr = css[connName];
+                if (ConnStr.IsNullOrEmpty()) throw new XCodeException("请在使用数据库前设置[" + connName + "]连接字符串");
+
+                ProviderType = _connTypes[connName];
+                DbType = DbFactory.GetDefault(ProviderType)?.Type ?? DatabaseType.None;
+
+                // 读写分离
+                if (!connName.EndsWithIgnoreCase(".readonly"))
+                {
+                    var connName2 = connName + ".readonly";
+                    if (ConnStrs.ContainsKey(connName2)) ReadOnly = Create(connName2);
+                }
+
+                _inited = true;
+            }
+        }
+        #endregion
+
+        #region 静态管理
+        private static readonly ConcurrentDictionary<String, DAL> _dals = new ConcurrentDictionary<String, DAL>(StringComparer.OrdinalIgnoreCase);
+        /// <summary>创建一个数据访问层对象。</summary>
+        /// <param name="connName">配置名</param>
+        /// <returns>对应于指定链接的全局唯一的数据访问层对象</returns>
+        public static DAL Create(String connName)
+        {
+            if (String.IsNullOrEmpty(connName)) throw new ArgumentNullException(nameof(connName));
+
+            // 如果需要修改一个DAL的连接字符串，不应该修改这里，而是修改DAL实例的ConnStr属性
+            //if (!_dals.TryGetValue(connName, out var dal))
+            //{
+            //    lock (_dals)
+            //    {
+            //        if (!_dals.TryGetValue(connName, out dal))
+            //        {
+            //            dal = new DAL(connName);
+            //            // 不用connName，因为可能在创建过程中自动识别了ConnName
+            //            _dals.Add(dal.ConnName, dal);
+            //        }
+            //    }
+            //}
+
+            // Dictionary.TryGetValue 在多线程高并发下有可能抛出空异常
+            var dal = _dals.GetOrAdd(connName, k => new DAL(k));
+
+            // 创建完成对象后，初始化时单独锁这个对象，避免整体加锁
+            dal.Init();
+
+            return dal;
+        }
+
+        private void Reset()
+        {
+            _Db.TryDispose();
+
+            _Db = null;
+            _Tables = null;
+            _hasCheck = false;
+            HasCheckTables.Clear();
+
+            GC.Collect(2);
+
+            _inited = false;
+            Init();
+        }
+
+        private static Dictionary<String, Type> _connTypes;
+        private static void InitConnections()
+        {
+            var cs = new Dictionary<String, String>(StringComparer.OrdinalIgnoreCase);
+            var ts = new Dictionary<String, Type>(StringComparer.OrdinalIgnoreCase);
+
+            LoadConfig(cs, ts);
+            LoadAppSettings(cs, ts);
+
+            ConnStrs = cs;
+            _connTypes = ts;
+        }
+
+        /// <summary>链接字符串集合</summary>
+        /// <remarks>
+        /// 如果需要修改一个DAL的连接字符串，不应该修改这里，而是修改DAL实例的<see cref="ConnStr"/>属性
+        /// </remarks>
+        public static Dictionary<String, String> ConnStrs { get; private set; }
+
+        private static void LoadConfig(IDictionary<String, String> cs, IDictionary<String, Type> ts)
+        {
+            var file = "web.config".GetFullPath();
+            var fname = AppDomain.CurrentDomain.FriendlyName;
+            if (!File.Exists(file)) file = "app.config".GetFullPath();
+            if (!File.Exists(file)) file = $"{fname}.config".GetFullPath();
+            if (!File.Exists(file)) file = $"{fname}.exe.config".GetFullPath();
+            if (!File.Exists(file)) file = $"{fname}.dll.config".GetFullPath();
+
+            if (File.Exists(file))
+            {
+                // 读取配置文件
+                var doc = new XmlDocument();
+                doc.Load(file);
+
+                var nodes = doc.SelectNodes("/configuration/connectionStrings/add");
+                if (nodes != null)
+                {
+                    foreach (XmlNode item in nodes)
+                    {
+                        var name = item.Attributes["name"]?.Value;
+                        var connstr = item.Attributes["connectionString"]?.Value;
+                        var provider = item.Attributes["providerName"]?.Value;
+                        if (name.IsNullOrEmpty() || connstr.IsNullOrWhiteSpace()) continue;
+
+                        var type = DbFactory.GetProviderType(connstr, provider);
+                        if (type == null) XTrace.WriteLine("无法识别{0}的提供者{1}！", name, provider);
+
+                        cs[name] = connstr;
+                        ts[name] = type;
+                    }
+                }
+            }
+        }
+
+        private static void LoadAppSettings(IDictionary<String, String> cs, IDictionary<String, Type> ts)
+        {
+            // 联合使用 appsettings.json
+            var file = "appsettings.json".GetFullPath();
+            if (!File.Exists(file)) file = Directory.GetCurrentDirectory() + "/appsettings.json";//Asp.Net Core的Debug模式下配置文件位于项目目录而不是输出目录
+            if (File.Exists(file))
+            {
+                var dic = JsonParser.Decode(File.ReadAllText(file));
+                dic = dic?["ConnectionStrings"] as IDictionary<String, Object>;
+                if (dic != null && dic.Count > 0)
+                {
+                    foreach (var item in dic)
+                    {
+                        var name = item.Key;
+                        var ds = item.Value as IDictionary<String, Object>;
+                        if (name.IsNullOrEmpty() || ds == null) continue;
+
+                        var connstr = ds["connectionString"] + "";
+                        var provider = ds["providerName"] + "";
+                        if (connstr.IsNullOrWhiteSpace()) continue;
+
+                        var type = DbFactory.GetProviderType(connstr, provider);
+                        if (type == null) XTrace.WriteLine("无法识别{0}的提供者{1}！", name, provider);
+
+                        cs[name] = connstr;
+                        ts[name] = type;
+                    }
+                }
+            }
+        }
+
+        /// <summary>添加连接字符串</summary>
+        /// <param name="connName">连接名</param>
+        /// <param name="connStr">连接字符串</param>
+        /// <param name="type">实现了IDatabase接口的数据库类型</param>
+        /// <param name="provider">数据库提供者，如果没有指定数据库类型，则有提供者判断使用哪一种内置类型</param>
+        public static void AddConnStr(String connName, String connStr, Type type, String provider)
+        {
+            if (connName.IsNullOrEmpty()) throw new ArgumentNullException(nameof(connName));
+            if (connStr.IsNullOrEmpty()) return;
+
+            //2016.01.04 @宁波-小董，加锁解决大量分表分库多线程带来的提供者无法识别错误
+            lock (_connTypes)
+            {
+                if (!ConnStrs.TryGetValue(connName, out var oldConnStr)) oldConnStr = null;
+
+                if (type == null) type = DbFactory.GetProviderType(connStr, provider);
+
+                // 允许后来者覆盖前面设置过了的
+                //var set = new ConnectionStringSettings(connName, connStr, provider);
+                ConnStrs[connName] = connStr;
+                _connTypes[connName] = type ?? throw new XCodeException("无法识别{0}的提供者{1}！", connName, provider);
+
+                // 如果连接字符串改变，则重置所有
+                if (!oldConnStr.IsNullOrEmpty() && !oldConnStr.EqualIgnoreCase(connStr))
+                {
+                    WriteLog("[{0}]的连接字符串改变，准备重置！", connName);
+
+                    var dal = Create(connName);
+                    dal.ConnStr = connStr;
+                    dal.Reset();
+                }
+            }
+        }
+
+        /// <summary>找不到连接名时调用。支持用户自定义默认连接</summary>
+        public static event EventHandler<ResolveEventArgs> OnResolve;
+
+        /// <summary>获取连接字符串的委托。可以二次包装在连接名前后加上标识，存放在配置中心</summary>
+        public static GetConfigCallback GetConfig;
+
+        private static ConcurrentBag<String> _conns = new ConcurrentBag<String>();
+        private static TimerX _timerGetConfig;
+        /// <summary>从配置中心加载连接字符串，并支持定时刷新</summary>
+        /// <param name="connName"></param>
+        /// <returns></returns>
+        private static Boolean GetFromConfigCenter(String connName)
+        {
+            {
+                var str = GetConfig?.Invoke(connName);
+                if (str.IsNullOrEmpty()) return false;
+
+                AddConnStr(connName, str, null, null);
+
+                // 加入集合，定时更新
+                if (!_conns.Contains(connName)) _conns.Add(connName);
+            }
+
+            // 读写分离
+            if (!connName.EndsWithIgnoreCase(".readonly"))
+            {
+                var connName2 = connName + ".readonly";
+                var str = GetConfig?.Invoke(connName2);
+                if (!str.IsNullOrEmpty()) AddConnStr(connName2, str, null, null);
+
+                // 加入集合，定时更新
+                if (!_conns.Contains(connName2)) _conns.Add(connName2);
+            }
+
+            if (_timerGetConfig == null) _timerGetConfig = new TimerX(DoGetConfig, null, 5_000, 60_000) { Async = true };
+
+            return true;
+        }
+
+        private static void DoGetConfig(Object state)
+        {
+            foreach (var item in _conns)
+            {
+                var str = GetConfig?.Invoke(item);
+                if (!str.IsNullOrEmpty()) AddConnStr(item, str, null, null);
+            }
+        }
+        #endregion
+
+        #region 连接字符串编码解码
+        /// <summary>连接字符串编码</summary>
+        /// <remarks>明文=>UTF8字节=>Base64</remarks>
+        /// <param name="connstr"></param>
+        /// <returns></returns>
+        public static String EncodeConnStr(String connstr)
+        {
+            if (String.IsNullOrEmpty(connstr)) return connstr;
+
+            return Convert.ToBase64String(Encoding.UTF8.GetBytes(connstr));
+        }
+
+        /// <summary>连接字符串解码</summary>
+        /// <remarks>Base64=>UTF8字节=>明文</remarks>
+        /// <param name="connstr"></param>
+        /// <returns></returns>
+        static String DecodeConnStr(String connstr)
+        {
+            if (String.IsNullOrEmpty(connstr)) return connstr;
+
+            // 如果包含任何非Base64编码字符，直接返回
+            foreach (var c in connstr)
+            {
+                if (!(c >= 'a' && c <= 'z' ||
+                    c >= 'A' && c <= 'Z' ||
+                    c >= '0' && c <= '9' ||
+                    c == '+' || c == '/' || c == '=')) return connstr;
+            }
+
+            Byte[] bts = null;
+            try
+            {
+                // 尝试Base64解码，如果解码失败，估计就是连接字符串，直接返回
+                bts = Convert.FromBase64String(connstr);
+            }
+            catch { return connstr; }
+
+            return Encoding.UTF8.GetString(bts);
+        }
+        #endregion
+
+        #region 正向工程
+        private List<IDataTable> _Tables;
+        /// <summary>取得所有表和视图的构架信息（异步缓存延迟1秒）。设为null可清除缓存</summary>
+        /// <remarks>
+        /// 如果不存在缓存，则获取后返回；否则使用线程池线程获取，而主线程返回缓存。
+        /// </remarks>
+        /// <returns></returns>
+        public List<IDataTable> Tables
+        {
+            get
+            {
+                // 如果不存在缓存，则获取后返回；否则使用线程池线程获取，而主线程返回缓存
+                if (_Tables == null)
+                    _Tables = GetTables();
+                else
+                    Task.Factory.StartNew(() => { _Tables = GetTables(); });
+
+                return _Tables;
+            }
+            set
+            {
+                //设为null可清除缓存
+                _Tables = null;
+            }
+        }
+
+        private List<IDataTable> GetTables()
+        {
+            if (Db is DbBase db2 && !db2.SupportSchema) return new List<IDataTable>();
+
+            CheckDatabase();
+            return Db.CreateMetaData().GetTables();
+        }
+
+        /// <summary>导出模型</summary>
+        /// <returns></returns>
+        public String Export()
+        {
+            var list = Tables;
+
+            if (list == null || list.Count < 1) return null;
+
+            return Export(list);
+        }
+
+        /// <summary>导出模型</summary>
+        /// <param name="tables"></param>
+        /// <returns></returns>
+        public static String Export(IEnumerable<IDataTable> tables) => ModelHelper.ToXml(tables);
+
+        /// <summary>导入模型</summary>
+        /// <param name="xml"></param>
+        /// <returns></returns>
+        public static List<IDataTable> Import(String xml)
+        {
+            if (String.IsNullOrEmpty(xml)) return null;
+
+            return ModelHelper.FromXml(xml, CreateTable);
+        }
+
+        /// <summary>导入模型文件</summary>
+        /// <param name="xmlFile"></param>
+        /// <returns></returns>
+        public static List<IDataTable> ImportFrom(String xmlFile)
+        {
+            if (xmlFile.IsNullOrEmpty()) return null;
+
+            xmlFile = xmlFile.GetFullPath();
+            if (!File.Exists(xmlFile)) return null;
+
+            return ModelHelper.FromXml(File.ReadAllText(xmlFile), CreateTable);
+        }
+        #endregion
+
+        #region 反向工程
+        private Boolean _hasCheck;
+        /// <summary>使用数据库之前检查表架构</summary>
+        /// <remarks>不阻塞，可能第一个线程正在检查表架构，别的线程已经开始使用数据库了</remarks>
+        public void CheckDatabase()
+        {
+            if (_hasCheck) return;
+            lock (this)
+            {
+                if (_hasCheck) return;
+
+                try
+                {
+                    switch (Db.Migration)
+                    {
+                        case Migration.Off:
+                            break;
+                        case Migration.ReadOnly:
+                            Task.Factory.StartNew(CheckTables);
+                            break;
+                        case Migration.On:
+                        case Migration.Full:
+                            CheckTables();
+                            break;
+                        default:
+                            break;
+                    }
+                }
+                catch (Exception ex)
+                {
+                    if (Debug) WriteLog(ex.GetMessage());
+                }
+                _hasCheck = true;
+            }
+        }
+
+        internal List<String> HasCheckTables = new List<String>();
+        /// <summary>检查是否已存在，如果不存在则添加</summary>
+        /// <param name="tableName"></param>
+        /// <returns></returns>
+        internal Boolean CheckAndAdd(String tableName)
+        {
+            var tbs = HasCheckTables;
+            if (tbs.Contains(tableName)) return true;
+            lock (tbs)
+            {
+                if (tbs.Contains(tableName)) return true;
+
+                tbs.Add(tableName);
+            }
+
+            return false;
+        }
+
+        /// <summary>检查数据表架构，不受反向工程启用开关限制，仅检查未经过常规检查的表</summary>
+        public void CheckTables()
+        {
+            var name = ConnName;
+            WriteLog("开始检查连接[{0}/{1}]的数据库架构……", name, DbType);
+
+            var sw = Stopwatch.StartNew();
+
+            try
+            {
+                var list = EntityFactory.GetTables(name, true);
+                if (list != null && list.Count > 0)
+                {
+                    // 移除所有已初始化的
+                    list.RemoveAll(dt => CheckAndAdd(dt.TableName));
+
+                    //// 过滤掉被排除的表名
+                    //list.RemoveAll(dt => NegativeExclude.Contains(dt.TableName));
+
+                    // 过滤掉视图
+                    list.RemoveAll(dt => dt.IsView);
+
+                    if (list != null && list.Count > 0)
+                    {
+                        WriteLog(name + "待检查表架构的实体个数：" + list.Count);
+
+                        SetTables(list.ToArray());
+                    }
+                }
+            }
+            finally
+            {
+                sw.Stop();
+
+                WriteLog("检查连接[{0}/{1}]的数据库架构耗时{2:n0}ms", name, DbType, sw.Elapsed.TotalMilliseconds);
+            }
+        }
+
+        /// <summary>在当前连接上检查指定数据表的架构</summary>
+        /// <param name="tables"></param>
+        public void SetTables(params IDataTable[] tables)
+        {
+            if (Db is DbBase db2 && !db2.SupportSchema) return;
+
+            //// 构建DataTable时也要注意表前缀，避免反向工程用错
+            //var pf = Db.TablePrefix;
+            //if (!pf.IsNullOrEmpty())
+            //{
+            //    foreach (var tbl in tables)
+            //    {
+            //        if (!tbl.TableName.StartsWithIgnoreCase(pf)) tbl.TableName = pf + tbl.TableName;
+            //    }
+            //}
+
+            Db.CreateMetaData().SetTables(Db.Migration, tables);
+        }
+        #endregion
+    }
 }