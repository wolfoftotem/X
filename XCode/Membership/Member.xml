<?xml version="1.0" encoding="utf-8"?>
<<<<<<< HEAD
<Tables Version="9.6.6474.28350" NameSpace="XCode.Membership" ConnName="Membership" Output="">
  <Table Name="User" Description="用户" DbType="SqlServer" RenderGenEntity="true">
=======
<Tables Version="9.6.6464.25956" NameSpace="XCode.Membership" ConnName="Membership" Output="">
  <Table Name="User" Description="用户" RenderGenEntity="true">
>>>>>>> abd4390e
    <Columns>
      <Column Name="ID" DataType="Int32" Identity="True" PrimaryKey="True" Description="编号" />
      <Column Name="Name" DataType="String" Master="True" Nullable="False" Description="名称。登录用户名" />
      <Column Name="Password" DataType="String" Description="密码" />
      <Column Name="DisplayName" DataType="String" Description="昵称" />
      <Column Name="Sex" DataType="Int32" Description="性别。未知、男、女" Type="SexKinds" />
      <Column Name="Mail" DataType="String" Description="邮件" />
      <Column Name="Phone" DataType="String" Description="电话" />
      <Column Name="Code" DataType="String" Description="代码。身份证、员工编号等" />
      <Column Name="RoleID" DataType="Int32" Description="角色" />
      <Column Name="Online" DataType="Boolean" Description="在线" />
      <Column Name="Enable" DataType="Boolean" Description="启用" />
      <Column Name="StartTime" DataType="DateTime" Description="开始时间" />
      <Column Name="EndTime" DataType="DateTime" Description="结束时间" />
      <Column Name="Logins" DataType="Int32" Description="登录次数" />
      <Column Name="LastLogin" DataType="DateTime" Description="最后登录" />
      <Column Name="LastLoginIP" DataType="String" Description="最后登录IP" />
      <Column Name="RegisterTime" DataType="DateTime" Description="注册时间" />
      <Column Name="RegisterIP" DataType="String" Description="注册IP" />
      <Column Name="Question" DataType="String" Description="问题" />
      <Column Name="Answer" DataType="String" Description="答案" />
      <Column Name="Profile" DataType="String" Length="500" Description="配置信息" />
    </Columns>
    <Indexes>
      <Index Columns="Name" Unique="True" />
      <Index Columns="RoleID" />
    </Indexes>
  </Table>
  <Table Name="Role" Description="角色" RenderGenEntity="true">
    <Columns>
      <Column Name="ID" DataType="Int32" Identity="True" PrimaryKey="True" Description="编号" />
      <Column Name="Name" DataType="String" Master="True" Nullable="False" Description="名称" />
      <Column Name="IsSystem" DataType="Boolean" Description="是否系统角色。系统角色用于业务系统开发使用，禁止修改名称或删除" />
      <Column Name="Remark" DataType="String" Description="说明" />
      <Column Name="Permission" DataType="String" Length="500" Description="权限。对不同资源的权限，逗号分隔，每个资源的权限子项竖线分隔" />
    </Columns>
    <Indexes>
      <Index Columns="Name" Unique="True" />
    </Indexes>
  </Table>
  <Table Name="Menu" Description="菜单" BaseType="EntityTree" RenderGenEntity="true">
    <Columns>
      <Column Name="ID" DataType="Int32" Identity="True" PrimaryKey="True" Description="编号" />
      <Column Name="Name" DataType="String" Master="True" Nullable="False" Description="名称" />
      <Column Name="DisplayName" DataType="String" Description="显示名" />
      <Column Name="ParentID" DataType="Int32" Description="父编号" />
      <Column Name="Url" DataType="String" Length="200" Description="链接" />
      <Column Name="Sort" DataType="Int32" Description="排序" />
      <Column Name="Icon" DataType="String" Description="图标" />
      <Column Name="Visible" DataType="Boolean" Description="是否可见" />
      <Column Name="Necessary" DataType="Boolean" Description="必要的菜单。必须至少有角色拥有这些权限，如果没有则自动授权给系统角色" />
      <Column Name="Permission" DataType="String" Length="200" Description="权限子项。逗号分隔，每个权限子项名值竖线分隔" />
      <Column Name="Remark" DataType="String" Length="200" Description="备注" />
    </Columns>
    <Indexes>
      <Index Columns="Name" />
      <Index Columns="ParentID,Name" Unique="True" />
    </Indexes>
  </Table>
  <Table Name="Log" Description="日志" ConnName="Log" RenderGenEntity="true">
    <Columns>
      <Column Name="ID" DataType="Int32" Identity="True" PrimaryKey="True" Description="编号" />
      <Column Name="Category" DataType="String" Description="类别" />
      <Column Name="Action" DataType="String" Description="操作" />
      <Column Name="LinkID" DataType="Int32" Description="链接" />
      <Column Name="UserName" DataType="String" Description="用户名" />
      <Column Name="CreateUserID" DataType="Int32" Description="用户编号" />
      <Column Name="CreateIP" DataType="String" Description="IP地址" />
      <Column Name="CreateTime" DataType="DateTime" Description="时间" />
      <Column Name="Remark" DataType="String" Length="500" Description="详细信息" />
    </Columns>
    <Indexes>
      <Index Columns="Category" />
      <Index Columns="CreateUserID" />
      <Index Columns="CreateTime" />
    </Indexes>
  </Table>
  <Table Name="UserOnline" Description="用户在线" ConnName="Log">
    <Columns>
      <Column Name="ID" DataType="Int32" Identity="True" PrimaryKey="True" Description="编号" />
      <Column Name="UserID" DataType="Int32" Description="用户" />
      <Column Name="Name" DataType="String" Master="True" Description="名称" />
      <Column Name="SessionID" DataType="String" Description="会话。Web的SessionID或Server的会话编号" />
      <Column Name="Times" DataType="Int32" Description="次数" />
      <Column Name="Page" DataType="String" Description="页面" />
      <Column Name="Status" DataType="String" Length="200" Description="状态" />
      <Column Name="OnlineTime" DataType="Int32" Description="在线时间。本次在线总时间，秒" />
      <Column Name="CreateIP" DataType="String" Description="创建地址" />
      <Column Name="CreateTime" DataType="DateTime" Description="创建时间" />
      <Column Name="UpdateTime" DataType="DateTime" Description="修改时间" />
    </Columns>
    <Indexes>
      <Index Columns="UserID" />
      <Index Columns="SessionID" />
      <Index Columns="CreateTime" />
    </Indexes>
  </Table>
  <Table Name="VisitStat" Description="访问统计" ConnName="Log">
    <Columns>
      <Column Name="ID" DataType="Int32" Identity="True" PrimaryKey="True" Description="编号" />
      <Column Name="Year" DataType="Int32" Description="年" />
      <Column Name="Month" DataType="Int32" Description="月" />
      <Column Name="Day" DataType="Int32" Description="日" />
      <Column Name="Page" DataType="String" Description="页面" />
      <Column Name="Title" DataType="String" Master="True" Description="标题" />
      <Column Name="Times" DataType="Int32" Description="次数" />
      <Column Name="Users" DataType="Int32" Description="用户" />
      <Column Name="IPs" DataType="Int32" Description="IP" />
      <Column Name="Error" DataType="Int32" Description="错误" />
      <Column Name="Cost" DataType="Int64" Description="耗时。毫秒" />
      <Column Name="CreateTime" DataType="DateTime" Description="创建时间" />
      <Column Name="UpdateTime" DataType="DateTime" Description="更新时间" />
      <Column Name="Remark" DataType="String" Length="500" Description="详细信息" />
    </Columns>
    <Indexes>
      <Index Columns="Year,Month,Day" />
      <Index Columns="Page,Year,Month,Day" Unique="True" />
    </Indexes>
  </Table>
</Tables><|MERGE_RESOLUTION|>--- conflicted
+++ resolved
@@ -1,128 +1,123 @@
-<?xml version="1.0" encoding="utf-8"?>
-<<<<<<< HEAD
-<Tables Version="9.6.6474.28350" NameSpace="XCode.Membership" ConnName="Membership" Output="">
-  <Table Name="User" Description="用户" DbType="SqlServer" RenderGenEntity="true">
-=======
-<Tables Version="9.6.6464.25956" NameSpace="XCode.Membership" ConnName="Membership" Output="">
-  <Table Name="User" Description="用户" RenderGenEntity="true">
->>>>>>> abd4390e
-    <Columns>
-      <Column Name="ID" DataType="Int32" Identity="True" PrimaryKey="True" Description="编号" />
-      <Column Name="Name" DataType="String" Master="True" Nullable="False" Description="名称。登录用户名" />
-      <Column Name="Password" DataType="String" Description="密码" />
-      <Column Name="DisplayName" DataType="String" Description="昵称" />
-      <Column Name="Sex" DataType="Int32" Description="性别。未知、男、女" Type="SexKinds" />
-      <Column Name="Mail" DataType="String" Description="邮件" />
-      <Column Name="Phone" DataType="String" Description="电话" />
-      <Column Name="Code" DataType="String" Description="代码。身份证、员工编号等" />
-      <Column Name="RoleID" DataType="Int32" Description="角色" />
-      <Column Name="Online" DataType="Boolean" Description="在线" />
-      <Column Name="Enable" DataType="Boolean" Description="启用" />
-      <Column Name="StartTime" DataType="DateTime" Description="开始时间" />
-      <Column Name="EndTime" DataType="DateTime" Description="结束时间" />
-      <Column Name="Logins" DataType="Int32" Description="登录次数" />
-      <Column Name="LastLogin" DataType="DateTime" Description="最后登录" />
-      <Column Name="LastLoginIP" DataType="String" Description="最后登录IP" />
-      <Column Name="RegisterTime" DataType="DateTime" Description="注册时间" />
-      <Column Name="RegisterIP" DataType="String" Description="注册IP" />
-      <Column Name="Question" DataType="String" Description="问题" />
-      <Column Name="Answer" DataType="String" Description="答案" />
-      <Column Name="Profile" DataType="String" Length="500" Description="配置信息" />
-    </Columns>
-    <Indexes>
-      <Index Columns="Name" Unique="True" />
-      <Index Columns="RoleID" />
-    </Indexes>
-  </Table>
-  <Table Name="Role" Description="角色" RenderGenEntity="true">
-    <Columns>
-      <Column Name="ID" DataType="Int32" Identity="True" PrimaryKey="True" Description="编号" />
-      <Column Name="Name" DataType="String" Master="True" Nullable="False" Description="名称" />
-      <Column Name="IsSystem" DataType="Boolean" Description="是否系统角色。系统角色用于业务系统开发使用，禁止修改名称或删除" />
-      <Column Name="Remark" DataType="String" Description="说明" />
-      <Column Name="Permission" DataType="String" Length="500" Description="权限。对不同资源的权限，逗号分隔，每个资源的权限子项竖线分隔" />
-    </Columns>
-    <Indexes>
-      <Index Columns="Name" Unique="True" />
-    </Indexes>
-  </Table>
-  <Table Name="Menu" Description="菜单" BaseType="EntityTree" RenderGenEntity="true">
-    <Columns>
-      <Column Name="ID" DataType="Int32" Identity="True" PrimaryKey="True" Description="编号" />
-      <Column Name="Name" DataType="String" Master="True" Nullable="False" Description="名称" />
-      <Column Name="DisplayName" DataType="String" Description="显示名" />
-      <Column Name="ParentID" DataType="Int32" Description="父编号" />
-      <Column Name="Url" DataType="String" Length="200" Description="链接" />
-      <Column Name="Sort" DataType="Int32" Description="排序" />
-      <Column Name="Icon" DataType="String" Description="图标" />
-      <Column Name="Visible" DataType="Boolean" Description="是否可见" />
-      <Column Name="Necessary" DataType="Boolean" Description="必要的菜单。必须至少有角色拥有这些权限，如果没有则自动授权给系统角色" />
-      <Column Name="Permission" DataType="String" Length="200" Description="权限子项。逗号分隔，每个权限子项名值竖线分隔" />
-      <Column Name="Remark" DataType="String" Length="200" Description="备注" />
-    </Columns>
-    <Indexes>
-      <Index Columns="Name" />
-      <Index Columns="ParentID,Name" Unique="True" />
-    </Indexes>
-  </Table>
-  <Table Name="Log" Description="日志" ConnName="Log" RenderGenEntity="true">
-    <Columns>
-      <Column Name="ID" DataType="Int32" Identity="True" PrimaryKey="True" Description="编号" />
-      <Column Name="Category" DataType="String" Description="类别" />
-      <Column Name="Action" DataType="String" Description="操作" />
-      <Column Name="LinkID" DataType="Int32" Description="链接" />
-      <Column Name="UserName" DataType="String" Description="用户名" />
-      <Column Name="CreateUserID" DataType="Int32" Description="用户编号" />
-      <Column Name="CreateIP" DataType="String" Description="IP地址" />
-      <Column Name="CreateTime" DataType="DateTime" Description="时间" />
-      <Column Name="Remark" DataType="String" Length="500" Description="详细信息" />
-    </Columns>
-    <Indexes>
-      <Index Columns="Category" />
-      <Index Columns="CreateUserID" />
-      <Index Columns="CreateTime" />
-    </Indexes>
-  </Table>
-  <Table Name="UserOnline" Description="用户在线" ConnName="Log">
-    <Columns>
-      <Column Name="ID" DataType="Int32" Identity="True" PrimaryKey="True" Description="编号" />
-      <Column Name="UserID" DataType="Int32" Description="用户" />
-      <Column Name="Name" DataType="String" Master="True" Description="名称" />
-      <Column Name="SessionID" DataType="String" Description="会话。Web的SessionID或Server的会话编号" />
-      <Column Name="Times" DataType="Int32" Description="次数" />
-      <Column Name="Page" DataType="String" Description="页面" />
-      <Column Name="Status" DataType="String" Length="200" Description="状态" />
-      <Column Name="OnlineTime" DataType="Int32" Description="在线时间。本次在线总时间，秒" />
-      <Column Name="CreateIP" DataType="String" Description="创建地址" />
-      <Column Name="CreateTime" DataType="DateTime" Description="创建时间" />
-      <Column Name="UpdateTime" DataType="DateTime" Description="修改时间" />
-    </Columns>
-    <Indexes>
-      <Index Columns="UserID" />
-      <Index Columns="SessionID" />
-      <Index Columns="CreateTime" />
-    </Indexes>
-  </Table>
-  <Table Name="VisitStat" Description="访问统计" ConnName="Log">
-    <Columns>
-      <Column Name="ID" DataType="Int32" Identity="True" PrimaryKey="True" Description="编号" />
-      <Column Name="Year" DataType="Int32" Description="年" />
-      <Column Name="Month" DataType="Int32" Description="月" />
-      <Column Name="Day" DataType="Int32" Description="日" />
-      <Column Name="Page" DataType="String" Description="页面" />
-      <Column Name="Title" DataType="String" Master="True" Description="标题" />
-      <Column Name="Times" DataType="Int32" Description="次数" />
-      <Column Name="Users" DataType="Int32" Description="用户" />
-      <Column Name="IPs" DataType="Int32" Description="IP" />
-      <Column Name="Error" DataType="Int32" Description="错误" />
-      <Column Name="Cost" DataType="Int64" Description="耗时。毫秒" />
-      <Column Name="CreateTime" DataType="DateTime" Description="创建时间" />
-      <Column Name="UpdateTime" DataType="DateTime" Description="更新时间" />
-      <Column Name="Remark" DataType="String" Length="500" Description="详细信息" />
-    </Columns>
-    <Indexes>
-      <Index Columns="Year,Month,Day" />
-      <Index Columns="Page,Year,Month,Day" Unique="True" />
-    </Indexes>
-  </Table>
+<?xml version="1.0" encoding="utf-8"?>
+<Tables Version="9.6.6436.41451" NameSpace="XCode.Membership" ConnName="Membership" Output="">
+  <Table Name="User" Description="用户" DbType="SqlServer" RenderGenEntity="true">
+    <Columns>
+      <Column Name="ID" DataType="Int32" Identity="True" PrimaryKey="True" Description="编号" />
+      <Column Name="Name" DataType="String" Master="True" Nullable="False" Description="名称。登录用户名" />
+      <Column Name="Password" DataType="String" Description="密码" />
+      <Column Name="DisplayName" DataType="String" Description="昵称" />
+      <Column Name="Sex" DataType="Int32" Description="性别。未知、男、女" Type="SexKinds" />
+      <Column Name="Mail" DataType="String" Description="邮件" />
+      <Column Name="Phone" DataType="String" Description="电话" />
+      <Column Name="Code" DataType="String" Description="代码。身份证、员工编号等" />
+      <Column Name="RoleID" DataType="Int32" Description="角色" />
+      <Column Name="Online" DataType="Boolean" Description="在线" />
+      <Column Name="Enable" DataType="Boolean" Description="启用" />
+      <Column Name="StartTime" DataType="DateTime" Description="开始时间" />
+      <Column Name="EndTime" DataType="DateTime" Description="结束时间" />
+      <Column Name="Logins" DataType="Int32" Description="登录次数" />
+      <Column Name="LastLogin" DataType="DateTime" Description="最后登录" />
+      <Column Name="LastLoginIP" DataType="String" Description="最后登录IP" />
+      <Column Name="RegisterTime" DataType="DateTime" Description="注册时间" />
+      <Column Name="RegisterIP" DataType="String" Description="注册IP" />
+      <Column Name="Question" DataType="String" Description="问题" />
+      <Column Name="Answer" DataType="String" Description="答案" />
+      <Column Name="Profile" DataType="String" Length="500" Description="配置信息" />
+    </Columns>
+    <Indexes>
+      <Index Columns="Name" Unique="True" />
+      <Index Columns="RoleID" />
+    </Indexes>
+  </Table>
+  <Table Name="Role" Description="角色" RenderGenEntity="true">
+    <Columns>
+      <Column Name="ID" DataType="Int32" Identity="True" PrimaryKey="True" Description="编号" />
+      <Column Name="Name" DataType="String" Master="True" Nullable="False" Description="名称" />
+      <Column Name="IsSystem" DataType="Boolean" Description="是否系统角色。系统角色用于业务系统开发使用，禁止修改名称或删除" />
+      <Column Name="Remark" DataType="String" Description="说明" />
+      <Column Name="Permission" DataType="String" Length="500" Description="权限。对不同资源的权限，逗号分隔，每个资源的权限子项竖线分隔" />
+    </Columns>
+    <Indexes>
+      <Index Columns="Name" Unique="True" />
+    </Indexes>
+  </Table>
+  <Table Name="Menu" Description="菜单" BaseType="EntityTree" RenderGenEntity="true">
+    <Columns>
+      <Column Name="ID" DataType="Int32" Identity="True" PrimaryKey="True" Description="编号" />
+      <Column Name="Name" DataType="String" Master="True" Nullable="False" Description="名称" />
+      <Column Name="DisplayName" DataType="String" Description="显示名" />
+      <Column Name="ParentID" DataType="Int32" Description="父编号" />
+      <Column Name="Url" DataType="String" Length="200" Description="链接" />
+      <Column Name="Sort" DataType="Int32" Description="排序" />
+      <Column Name="Icon" DataType="String" Description="图标" />
+      <Column Name="Visible" DataType="Boolean" Description="是否可见" />
+      <Column Name="Necessary" DataType="Boolean" Description="必要的菜单。必须至少有角色拥有这些权限，如果没有则自动授权给系统角色" />
+      <Column Name="Permission" DataType="String" Length="200" Description="权限子项。逗号分隔，每个权限子项名值竖线分隔" />
+      <Column Name="Remark" DataType="String" Length="200" Description="备注" />
+    </Columns>
+    <Indexes>
+      <Index Columns="Name" />
+      <Index Columns="ParentID,Name" Unique="True" />
+    </Indexes>
+  </Table>
+  <Table Name="Log" Description="日志" ConnName="Log" RenderGenEntity="true">
+    <Columns>
+      <Column Name="ID" DataType="Int32" Identity="True" PrimaryKey="True" Description="编号" />
+      <Column Name="Category" DataType="String" Description="类别" />
+      <Column Name="Action" DataType="String" Description="操作" />
+      <Column Name="LinkID" DataType="Int32" Description="链接" />
+      <Column Name="UserName" DataType="String" Description="用户名" />
+      <Column Name="CreateUserID" DataType="Int32" Description="用户编号" />
+      <Column Name="CreateIP" DataType="String" Description="IP地址" />
+      <Column Name="CreateTime" DataType="DateTime" Description="时间" />
+      <Column Name="Remark" DataType="String" Length="500" Description="详细信息" />
+    </Columns>
+    <Indexes>
+      <Index Columns="Category" />
+      <Index Columns="CreateUserID" />
+      <Index Columns="CreateTime" />
+    </Indexes>
+  </Table>
+  <Table Name="UserOnline" Description="用户在线" ConnName="Log">
+    <Columns>
+      <Column Name="ID" DataType="Int32" Identity="True" PrimaryKey="True" Description="编号" />
+      <Column Name="UserID" DataType="Int32" Description="用户" />
+      <Column Name="Name" DataType="String" Master="True" Description="名称" />
+      <Column Name="SessionID" DataType="String" Description="会话。Web的SessionID或Server的会话编号" />
+      <Column Name="Times" DataType="Int32" Description="次数" />
+      <Column Name="Page" DataType="String" Description="页面" />
+      <Column Name="Status" DataType="String" Length="200" Description="状态" />
+      <Column Name="OnlineTime" DataType="Int32" Description="在线时间。本次在线总时间，秒" />
+      <Column Name="CreateIP" DataType="String" Description="创建地址" />
+      <Column Name="CreateTime" DataType="DateTime" Description="创建时间" />
+      <Column Name="UpdateTime" DataType="DateTime" Description="修改时间" />
+    </Columns>
+    <Indexes>
+      <Index Columns="UserID" />
+      <Index Columns="SessionID" />
+      <Index Columns="CreateTime" />
+    </Indexes>
+  </Table>
+  <Table Name="VisitStat" Description="访问统计" ConnName="Log">
+    <Columns>
+      <Column Name="ID" DataType="Int32" Identity="True" PrimaryKey="True" Description="编号" />
+      <Column Name="Year" DataType="Int32" Description="年" />
+      <Column Name="Month" DataType="Int32" Description="月" />
+      <Column Name="Day" DataType="Int32" Description="日" />
+      <Column Name="Page" DataType="String" Description="页面" />
+      <Column Name="Title" DataType="String" Master="True" Description="标题" />
+      <Column Name="Times" DataType="Int32" Description="次数" />
+      <Column Name="Users" DataType="Int32" Description="用户" />
+      <Column Name="IPs" DataType="Int32" Description="IP" />
+      <Column Name="Error" DataType="Int32" Description="错误" />
+      <Column Name="Cost" DataType="Int64" Description="耗时。毫秒" />
+      <Column Name="CreateTime" DataType="DateTime" Description="创建时间" />
+      <Column Name="UpdateTime" DataType="DateTime" Description="更新时间" />
+      <Column Name="Remark" DataType="String" Length="500" Description="详细信息" />
+    </Columns>
+    <Indexes>
+      <Index Columns="Year,Month,Day" />
+      <Index Columns="Page,Year,Month,Day" Unique="True" />
+    </Indexes>
+  </Table>
 </Tables>