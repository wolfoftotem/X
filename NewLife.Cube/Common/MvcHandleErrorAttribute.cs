--- conflicted
+++ resolved
@@ -1,64 +1,61 @@
-﻿using System;
-using System.Collections.Generic;
-using System.Web;
-using System.Web.Mvc;
-using NewLife.Log;
-
-namespace NewLife.Cube
-{
-    /// <summary>拦截错误的特性</summary>
-    public class MvcHandleErrorAttribute : HandleErrorAttribute
-    {
-        private static HashSet<String> NotFoundFiles = new HashSet<String>(StringComparer.OrdinalIgnoreCase);
-
-        /// <summary>拦截异常</summary>
-        /// <param name="ctx"></param>
-        public override void OnException(ExceptionContext ctx)
-        {
-            // 判断控制器是否在管辖范围之内，不拦截其它控制器的异常信息
-            if (!ctx.ExceptionHandled && AreaRegistrationBase.Contains(ctx.Controller))
-            {
-                //XTrace.WriteException(ctx.Exception);
-                var ex = ctx.Exception?.GetTrue();
-                if (ex != null)
-                {
-                    // 避免反复出现缺少文件
-                    if (ex is HttpException hex && (UInt32)hex.ErrorCode == 0x80004005)
-                    {
-                        var url = HttpContext.Current.Request.RawUrl + "";
-                        if (!NotFoundFiles.Contains(url))
-                            NotFoundFiles.Add(url);
-                        else
-                            ex = null;
-                    }
-                    if (ex != null) XTrace.WriteException(ex);
-                }
-                ctx.ExceptionHandled = true;
-<<<<<<< HEAD
-                var vr = new ViewResult();
-                vr.ViewName = "CubeError";
-                vr.ViewBag.Context = ctx;
-=======
-
-                if (ctx.RequestContext.HttpContext.Request.IsAjaxRequest())
-                {
-                    var act = "操作";
-                    if (ctx.RouteData.Values.ContainsKey("action")) act = "[{0}]".F(ctx.RouteData.Values["action"]);
-                    ctx.Result = ControllerHelper.JsonTips("{0}失败！{1}".F(act, ex.Message));
-                }
-                else
-                {
-                    var vr = new ViewResult
-                    {
-                        ViewName = "CubeError"
-                    };
-                    vr.ViewBag.Context = ctx;
->>>>>>> ad2771a7
-
-                    ctx.Result = vr;
-                }
-            }
-            base.OnException(ctx);
-        }
-    }
+﻿using System;
+using System.Collections.Generic;
+using System.Web;
+using System.Web.Mvc;
+using NewLife.Log;
+
+namespace NewLife.Cube
+{
+    /// <summary>拦截错误的特性</summary>
+    public class MvcHandleErrorAttribute : HandleErrorAttribute
+    {
+        private static HashSet<String> NotFoundFiles = new HashSet<String>(StringComparer.OrdinalIgnoreCase);
+
+        /// <summary>拦截异常</summary>
+        /// <param name="ctx"></param>
+        public override void OnException(ExceptionContext ctx)
+        {
+            // 判断控制器是否在管辖范围之内，不拦截其它控制器的异常信息
+            if (!ctx.ExceptionHandled && AreaRegistrationBase.Contains(ctx.Controller))
+            {
+                //XTrace.WriteException(ctx.Exception);
+                var ex = ctx.Exception?.GetTrue();
+                if (ex != null)
+                {
+                    // 避免反复出现缺少文件
+                    if (ex is HttpException hex && (UInt32)hex.ErrorCode == 0x80004005)
+                    {
+                        var url = HttpContext.Current.Request.RawUrl + "";
+                        if (!NotFoundFiles.Contains(url))
+                            NotFoundFiles.Add(url);
+                        else
+                            ex = null;
+                    }
+
+                    if (ex != null) XTrace.WriteException(ex);
+                }
+
+                ctx.ExceptionHandled = true;
+
+                if (ctx.RequestContext.HttpContext.Request.IsAjaxRequest())
+                {
+                    var act = "操作";
+                    if (ctx.RouteData.Values.ContainsKey("action")) act = "[{0}]".F(ctx.RouteData.Values["action"]);
+                    ctx.Result = ControllerHelper.JsonTips("{0}失败！{1}".F(act, ex.Message));
+                }
+                else
+                {
+                    var vr = new ViewResult
+                    {
+                        ViewName = "CubeError"
+                    };
+                    vr.ViewBag.Context = ctx;
+
+                    ctx.Result = vr;
+                }
+            }
+
+            base.OnException(ctx);
+        }
+    }
 }